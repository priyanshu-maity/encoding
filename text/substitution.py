import warnings

from encoding import TextEncoder


class CaesarCipher(metaclass=TextEncoder):
    def __init__(self, key: int = 2, alpha_only: bool = False):
        self.KEY = key
        self.__is_key_default = True
        self.ALPHA_ONLY = alpha_only

        if self.ALPHA_ONLY:
            warnings.warn(
                message="Caesar Cipher is in Alphabet only mode. To change it, set 'alpha_only' to False",
                category=UserWarning
            )

    def encode(self, text: str) -> str:
<<<<<<< HEAD
        enc_text = ''
=======
        if any(ord(char) > 127 for char in text):
            raise ValueError("Text Encoders cannot handle characters with ASCII > 127")
        enc_text = ""
>>>>>>> e1a09c65

        for i in text:
            ascii_val = ord(i)

            if self.ALPHA_ONLY:
                char_value = (ascii_val + self.KEY)
                if 65 <= ascii_val <= 90:
                    rep_letter = chr(char_value) if char_value <= 90 else chr(char_value - 26)
                elif 97 <= ascii_val <= 122:
                    rep_letter = chr(char_value) if char_value <= 122 else chr(char_value - 26)
                else:
                    rep_letter = i
            else:
                rep_letter = chr((ascii_val + self.KEY) % 128)
            enc_text += rep_letter

        if not self.__is_key_default:
            self.__is_key_default = not self.__is_key_default
            self.KEY *= -1

        return enc_text

    def decode(self, text: str) -> str:
        if any(ord(char) > 127 for char in text):
            raise ValueError("Text Encoders cannot handle characters with ASCII > 127")
        if self.ALPHA_ONLY:
            dec_text = ""
            for i in text:
                ascii_val = ord(i)
                char_val = ascii_val - self.KEY
                if 65 <= ascii_val <= 90:
                    rep_letter = chr(char_val) if char_val >= 65 else chr(char_val + 26)
                elif 97 <= ascii_val <= 122:
                    rep_letter = chr(char_val) if char_val >= 97 else chr(char_val + 26)
                else:
                    rep_letter = i
                dec_text += rep_letter
            return dec_text
        else:
            self.KEY *= -1
            self.__is_key_default = not self.__is_key_default
            return self.encode(text=text)


class AtbashCipher(metaclass=TextEncoder):
    def __init__(self, alpha_only: bool = False):
        self.ALPHA_ONLY = alpha_only
        if self.ALPHA_ONLY:
            warnings.warn(
                message="Atbash Cipher is in Alphabet only mode. To change it, set 'alpha_only' to False",
                category=UserWarning
            )

    def encode(self, text: str) -> str:
        if any(ord(char) > 127 for char in text):
            raise ValueError("Text Encoders cannot handle characters with ASCII > 127")

        enc_text = ""

        for i in text:
            ascii_val = ord(i)
            if self.ALPHA_ONLY:
                if 65 <= ascii_val <= 90:
                    rep_letter = chr(155 - ascii_val)
                elif 97 <= ascii_val <= 122:
                    rep_letter = chr(219 - ascii_val)
                else:
                    rep_letter = i
            else:
                rep_letter = chr(127 - ascii_val)
            enc_text += rep_letter

        return enc_text

    def decode(self, text: str) -> str:
        if any(ord(char) > 127 for char in text):
            raise ValueError("Text Encoders cannot handle characters with ASCII > 127")
        return self.encode(text=text)


class AffineCipher(metaclass=TextEncoder):
    def __init__(self, key_a, key_b, alpha_only: bool = False):
        self.KEY_A = key_a
        self.KEY_B = key_b
        self.ALPHA_ONLY = alpha_only

        if type(self.KEY_A) != int:
            raise ValueError("'key_a' must be of type integer")
        if type(self.KEY_B) != int:
            raise ValueError("'key_b' must be of type integer")
        if self.ALPHA_ONLY:
            warnings.warn(
                message="Affine Cipher is in Alphabet only mode. To change it, set 'alpha_only' to False",
                category=UserWarning
            )

        if not 0 <= self.KEY_A <= 26 and self.ALPHA_ONLY:
            raise ValueError(
                f"'key_a' cannot have a value {self.KEY_A}. Value must be within the range: 0 <= 'key_a' <= 26.")

        if not 0 <= self.KEY_A <= 127 and not self.ALPHA_ONLY:
            raise ValueError(
                f"'key_a' cannot have a value {self.KEY_A}. Value must be within the range: 0 <= 'key_a' <= 127.")

        if not self.__coprime():
            raise ValueError(f"'key_a' cannot have a value {self.KEY_A}. Value must be coprime with",
                             "26" if self.ALPHA_ONLY else "128")

    def encode(self, text: str) -> str:
        if any(ord(char) > 127 for char in text):
            raise ValueError("Text Encoders cannot handle characters with ASCII > 127")

        enc_text = ""

        for i in text:
            ascii_val = ord(i)
            if 65 <= ascii_val <= 90:
                x = ascii_val - 65 if self.ALPHA_ONLY else ascii_val
            elif 97 <= ascii_val <= 122:
                x = ascii_val - 97 if self.ALPHA_ONLY else ascii_val
            else:
                if self.ALPHA_ONLY:
                    enc_text += i
                    continue
                else:
                    x = ascii_val
            m = 26 if self.ALPHA_ONLY else 128
            rep_letter = chr(((self.KEY_A * x + self.KEY_B) % m) + (65 if self.ALPHA_ONLY else 0))
            enc_text += rep_letter

        return enc_text

    def decode(self, text: str) -> str:
        if any(ord(char) > 127 for char in text):
            raise ValueError("Text Encoders cannot handle characters with ASCII > 127")
        dec_text = ""

        for i in text:
            ascii_val = ord(i)
            if 65 <= ascii_val <= 90:
                x = ascii_val - 65 if self.ALPHA_ONLY else ascii_val
            elif 97 <= ascii_val <= 122:
                x = ascii_val - 97 if self.ALPHA_ONLY else ascii_val
            else:
                if self.ALPHA_ONLY:
                    dec_text += i
                    continue
                else:
                    x = ascii_val

            m = 26 if self.ALPHA_ONLY else 128
            key_inv = self.__mod_inverse(m)
            if not key_inv:
                raise ValueError("Unexpected error occurred.")
            rep_letter = chr((key_inv * (x - self.KEY_B) % m) + (65 if self.ALPHA_ONLY else 0))
            dec_text += rep_letter

        return dec_text

    def __mod_inverse(self, m):
        for i in range(1, m):
            if (self.KEY_A * i) % m == 1:
                return i
        return None

    def __coprime(self) -> bool:
        a = self.KEY_A
        b = 26 if self.ALPHA_ONLY else 128
        while b != 0:
            a, b = b, a % b
        return a == 1


class VigenereCipher(metaclass=TextEncoder):
    def __init__(self, key: str = 'KEY', alpha_only: bool = False):
        self.KEY = key
        self.ALPHA_ONLY = alpha_only
        if self.ALPHA_ONLY:
            warnings.warn(
                message="Vigenere Cipher is in Alphabet only mode. To change it, set 'alpha_only' to False",
                category=UserWarning
            )

    def encode(self, text: str) -> str:
        if any(ord(char) > 127 for char in text):
            raise ValueError("Text Encoders cannot handle characters with ASCII > 127")

        final_key = (self.KEY * (len(text) // len(self.KEY) + 1)).upper()
        enc_text = ""

        for i in range(len(text)):
            if self.ALPHA_ONLY:
                if 65 <= ord(text[i]) <= 90:
                    rep_letter = chr(((ord(text[i]) + ord(final_key[i])) % 26) + 65)
                elif 97 <= ord(text[i]) <= 122:
                    rep_letter = chr(((ord(text[i].upper()) + ord(final_key[i])) % 26) + 65).lower()
                else:
                    rep_letter = text[i]
            else:
                rep_letter = chr(((ord(text[i]) + ord(final_key[i])) % 128) + 63)
            enc_text += rep_letter

        return enc_text

    def decode(self, text: str) -> str:
        if any(ord(char) > 127 for char in text):
            raise ValueError("Text Encoders cannot handle characters with ASCII > 127")

        final_key = (self.KEY * (len(text) // len(self.KEY) + 1)).upper()
        dec_text = ""

        for i in range(len(text)):
            if self.ALPHA_ONLY:
                if 65 <= ord(text[i]) <= 90:
                    rep_letter = chr(((ord(text[i]) - ord(final_key[i]) + 26) % 26) + 65)
                elif 97 <= ord(text[i]) <= 122:
                    rep_letter = chr(((ord(text[i].upper()) - ord(final_key[i]) + 26) % 26) + 65).lower()
                else:
                    rep_letter = text[i]
            else:
                rep_letter = chr(((ord(text[i]) - 63 - ord(final_key[i])) % 128))
            dec_text += rep_letter

        return dec_text<|MERGE_RESOLUTION|>--- conflicted
+++ resolved
@@ -16,13 +16,9 @@
             )
 
     def encode(self, text: str) -> str:
-<<<<<<< HEAD
-        enc_text = ''
-=======
-        if any(ord(char) > 127 for char in text):
-            raise ValueError("Text Encoders cannot handle characters with ASCII > 127")
-        enc_text = ""
->>>>>>> e1a09c65
+        if any(ord(char) > 127 for char in text):
+            raise ValueError("Text Encoders cannot handle characters with ASCII > 127")
+        enc_text = ""
 
         for i in text:
             ascii_val = ord(i)
